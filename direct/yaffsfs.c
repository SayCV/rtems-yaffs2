/*
 * YAFFS: Yet Another Flash File System. A NAND-flash specific file system.
 *
 * Copyright (C) 2002-2010 Aleph One Ltd.
 *   for Toby Churchill Ltd and Brightstar Engineering
 *
 * Created by Charles Manning <charles@aleph1.co.uk>
 *
 * This program is free software; you can redistribute it and/or modify
 * it under the terms of the GNU General Public License version 2 as
 * published by the Free Software Foundation.
 */

#include "yaffsfs.h"
#include "yaffs_guts.h"
#include "yaffscfg.h"
#include "yportenv.h"
#include "yaffs_trace.h"

#include <string.h> /* for memset */

#define YAFFSFS_MAX_SYMLINK_DEREFERENCES 5

#ifndef NULL
#define NULL ((void *)0)
#endif


/* YAFFSFS_RW_SIZE must be a power of 2 */
#define YAFFSFS_RW_SHIFT (13)
#define YAFFSFS_RW_SIZE  (1<<YAFFSFS_RW_SHIFT)

/* Some forward references */
<<<<<<< HEAD
static yaffs_Object *yaffsfs_FindObject(yaffs_Object *relativeDirectory, const YCHAR *path, int symDepth, int getEquiv);
static void yaffsfs_RemoveObjectCallback(yaffs_Object *obj);
=======
static yaffs_obj_t *yaffsfs_FindObject(yaffs_obj_t *relativeDirectory, const YCHAR *path, int symDepth);
static void yaffsfs_RemoveObjectCallback(yaffs_obj_t *obj);
>>>>>>> f43976ed

unsigned int yaffs_wr_attempts;

/*
 * Handle management.
 * There are open inodes in yaffsfs_Inode.
 * There are open handles in yaffsfs_Handle.
 *
 * Things are structured this way to be like the Linux VFS model
 * so that interactions with the yaffs guts calls are similar.
 * That means more common code paths and less special code.
 * That means better testing etc.
 */

typedef struct {
	int count;	/* Number of handles accessing this inode */
	yaffs_obj_t *iObj;
} yaffsfs_Inode;

typedef struct{
	__u8 	reading:1;
	__u8 	writing:1;
	__u8 	append:1;
	__u8	shareRead:1;
	__u8	shareWrite:1;
	int	inodeId:12;	/* Index to corresponding yaffsfs_Inode */
	int	useCount:10;	/* Use count for this handle */
	__u32 position;		/* current position in file */
}yaffsfs_Handle;

static yaffsfs_Inode yaffsfs_inode[YAFFSFS_N_HANDLES];
static yaffsfs_Handle yaffsfs_handle[YAFFSFS_N_HANDLES];
static int yaffsfs_handlesInitialised;

/*
 * yaffsfs_InitHandle
 * Inilitalise handle management on start-up.
 */

static void yaffsfs_InitHandles(void)
{
	int i;
	if(yaffsfs_handlesInitialised)
                return;

	memset(yaffsfs_inode,0,sizeof(yaffsfs_inode));
	memset(yaffsfs_handle,0,sizeof(yaffsfs_handle));
	for(i = 0; i < YAFFSFS_N_HANDLES; i++)
		yaffsfs_handle[i].inodeId = -1;
}

yaffsfs_Handle *yaffsfs_GetHandlePointer(int h)
{
	if(h < 0 || h >= YAFFSFS_N_HANDLES)
		return NULL;

	return &yaffsfs_handle[h];
}

yaffsfs_Inode *yaffsfs_GetInodePointer(int handle)
{
	yaffsfs_Handle *h = yaffsfs_GetHandlePointer(handle);

	if(h && h->useCount > 0 && h->inodeId >= 0 && h->inodeId < YAFFSFS_N_HANDLES)
		return  &yaffsfs_inode[h->inodeId];

	return NULL;
}

yaffs_obj_t *yaffsfs_GetHandleObject(int handle)
{
	yaffsfs_Inode *in = yaffsfs_GetInodePointer(handle);

	if(in)
		return in->iObj;

	return NULL;
}

/*
 * yaffsfs_FindInodeIdForObject
 * Find the inode entry for an object, if it exists.
 */

static int yaffsfs_FindInodeIdForObject(yaffs_obj_t *obj)
{
	int i;
	int ret = -1;
	
	if(obj)
		obj = yaffs_get_equivalent_obj(obj);

	/* Look for it in open inode table*/
	for(i = 0; i < YAFFSFS_N_HANDLES && ret < 0; i++){
		if(yaffsfs_inode[i].iObj == obj)
			ret = i;
	}
	return ret;
}

/*
 * yaffsfs_GetInodeIdForObject
 * Grab an inode entry when opening a new inode.
 */
static int yaffsfs_GetInodeIdForObject(yaffs_obj_t *obj)
{
	int i;
	int ret;
	yaffsfs_Inode *in = NULL;
	
	if(obj)
		obj = yaffs_get_equivalent_obj(obj);

        ret = yaffsfs_FindInodeIdForObject(obj);

	for(i = 0; i < YAFFSFS_N_HANDLES && ret < 0; i++){
		if(!yaffsfs_inode[i].iObj)
			ret = i;
	}

	if(ret>=0){
		in = &yaffsfs_inode[ret];
		if(!in->iObj)
			in->count = 0;
		in->iObj = obj;
		in->count++;
	}
	
	
	return ret;
}


static int yaffsfs_CountHandles(yaffs_obj_t *obj)
{
	int i = yaffsfs_FindInodeIdForObject(obj);

	if(i >= 0)
		return yaffsfs_inode[i].count;
	else
		return 0;
}

static void yaffsfs_ReleaseInode(yaffsfs_Inode *in)
{
	yaffs_obj_t *obj;
	
	obj = in->iObj;

	if(obj->unlinked)
		yaffs_del_obj(obj);
	
	obj->my_inode = NULL;
	in->iObj = NULL;

}

static void yaffsfs_PutInode(int inodeId)
{
	if(inodeId >= 0 && inodeId < YAFFSFS_N_HANDLES){
		yaffsfs_Inode *in = & yaffsfs_inode[inodeId];
		in->count--;
		if(in->count <= 0)
			yaffsfs_ReleaseInode(in);
	}	
}


/*
 * yaffsfs_GetHandle
 * Grab a handle (when opening a file)
 */

static int yaffsfs_GetNewHandle(void)
{
	int i;
	yaffsfs_Handle *h;

	for(i = 0; i < YAFFSFS_N_HANDLES; i++){
		h = yaffsfs_GetHandlePointer(i);
		if(!h){
			/* todo bug: should never happen */
		}
		if(h->useCount < 1){
			memset(h,0,sizeof(yaffsfs_Handle));
			h->inodeId=-1;
			h->useCount=1;
			return i;
		}
	}
	return -1;
}

/*
 * yaffs_get_handle
 * Increase use of handle when reading/writing a file
 */
static int yaffsfs_GetHandle(int handle)
{
	yaffsfs_Handle *h = yaffsfs_GetHandlePointer(handle);

	if(h && h->useCount > 0){	
		h->useCount++;
	}
	return 0;
}

/*
 * yaffs_put_handle
 * Let go of a handle when closing a file or aborting an open or
 * ending a read or write.
 */
static int yaffsfs_PutHandle(int handle)
{
	yaffsfs_Handle *h = yaffsfs_GetHandlePointer(handle);

	if(h && h->useCount > 0){	
		h->useCount--;
		if(h->useCount < 1){
			if(h->inodeId >= 0){
				yaffsfs_PutInode(h->inodeId);
				h->inodeId = -1;
			}
		}
	}
	return 0;
}




/*
 *  Stuff to search for a directory from a path
 */


int yaffsfs_Match(YCHAR a, YCHAR b)
{
	/* case sensitive */
	return (a == b);
}

int yaffsfs_IsPathDivider(YCHAR ch)
{
	const YCHAR *str = YAFFS_PATH_DIVIDERS;

	while(*str){
		if(*str == ch)
			return 1;
		str++;
	}

	return 0;
}



YLIST_HEAD(yaffsfs_deviceList);

/*
 * yaffsfs_FindDevice
 * yaffsfs_FindRoot
 * Scan the configuration list to find the root.
 * Curveballs: Should match paths that end in '/' too
 * Curveball2 Might have "/x/ and "/x/y". Need to return the longest match
 */
static yaffs_dev_t *yaffsfs_FindDevice(const YCHAR *path, YCHAR **restOfPath)
{
	struct ylist_head *cfg;
	const YCHAR *leftOver;
	const YCHAR *p;
	yaffs_dev_t *retval = NULL;
	yaffs_dev_t *dev = NULL;
	int thisMatchLength;
	int longestMatch = -1;
	int matching;

	/*
	 * Check all configs, choose the one that:
	 * 1) Actually matches a prefix (ie /a amd /abc will not match
	 * 2) Matches the longest.
	 */
	ylist_for_each(cfg, &yaffsfs_deviceList){
		dev = ylist_entry(cfg, yaffs_dev_t, dev_list);
		leftOver = path;
		p = dev->param.name;
		thisMatchLength = 0;
		matching = 1;


		while(matching && *p && *leftOver){
			/* Skip over any /s */
			while(yaffsfs_IsPathDivider(*p))
			      p++;

			/* Skip over any /s */
			while(yaffsfs_IsPathDivider(*leftOver))
		              leftOver++;

			/* Now match the text part */
		        while(matching &&
		              *p && !yaffsfs_IsPathDivider(*p) &&
		              *leftOver && !yaffsfs_IsPathDivider(*leftOver)){
			      	if(yaffsfs_Match(*p,*leftOver)){
			      		p++;
			      		leftOver++;
			      		thisMatchLength++;
				} else {
					matching = 0;
				}
			}
		}

		/* Skip over any /s in leftOver */
		while(yaffsfs_IsPathDivider(*leftOver))
	              leftOver++;

		// Skip over any /s in p
		while(yaffsfs_IsPathDivider(*p))
	              p++;

		// p should now be at the end of the string (ie. fully matched)
		if(*p)
			matching = 0;

		if( matching && (thisMatchLength > longestMatch))
		{
			// Matched prefix
			*restOfPath = (YCHAR *)leftOver;
			retval = dev;
			longestMatch = thisMatchLength;
		}

	}
	return retval;
}

#if 0
static yaffs_dev_t *yaffsfs_FindDevice(const YCHAR *path, YCHAR **restOfPath)
{
	yaffsfs_DeviceConfiguration *cfg = yaffsfs_configurationList;
	const YCHAR *leftOver;
	const YCHAR *p;
	yaffs_dev_t *retval = NULL;
	int thisMatchLength;
	int longestMatch = -1;

	/*
	 * Check all configs, choose the one that:
	 * 1) Actually matches a prefix (ie /a amd /abc will not match
	 * 2) Matches the longest.
	 */
	while(cfg && cfg->prefix && cfg->dev){
		leftOver = path;
		p = cfg->prefix;
		thisMatchLength = 0;

		while(*p &&  /* unmatched part of prefix */
		      !(yaffsfs_IsPathDivider(*p) && (p[1] == 0)) &&
		      *leftOver && yaffsfs_Match(*p,*leftOver)){
			p++;
			leftOver++;
			thisMatchLength++;
		}


		if((!*p || (yaffsfs_IsPathDivider(*p) && (p[1] == 0))) &&  /* end of prefix */
		   (!*leftOver || yaffsfs_IsPathDivider(*leftOver)) && /* no more in this path name part */
		   (thisMatchLength > longestMatch)){
			/* Matched prefix */
			*restOfPath = (YCHAR *)leftOver;
			retval = cfg->dev;
			longestMatch = thisMatchLength;
		}
		cfg++;
	}
	return retval;
}
#endif

static yaffs_obj_t *yaffsfs_FindRoot(const YCHAR *path, YCHAR **restOfPath)
{

	yaffs_dev_t *dev;

	dev= yaffsfs_FindDevice(path,restOfPath);
	if(dev && dev->is_mounted){
		return dev->root_dir;
	}
	return NULL;
}

static yaffs_obj_t *yaffsfs_FollowLink(yaffs_obj_t *obj,int symDepth)
{

<<<<<<< HEAD
	if(obj)
		obj = yaffs_GetEquivalentObject(obj);

	while(obj && obj->variantType == YAFFS_OBJECT_TYPE_SYMLINK){
		YCHAR *alias = obj->variant.symLinkVariant.alias;
=======
	while(obj && obj->variant_type == YAFFS_OBJECT_TYPE_SYMLINK){
		YCHAR *alias = obj->variant.symlink_variant.alias;
>>>>>>> f43976ed

		if(yaffsfs_IsPathDivider(*alias))
			/* Starts with a /, need to scan from root up */
			obj = yaffsfs_FindObject(NULL,alias,symDepth++,1);
		else
			/* Relative to here, so use the parent of the symlink as a start */
			obj = yaffsfs_FindObject(obj->parent,alias,symDepth++,1);
	}
	return obj;
}


/*
 * yaffsfs_FindDirectory
 * Parse a path to determine the directory and the name within the directory.
 *
 * eg. "/data/xx/ff" --> puts name="ff" and returns the directory "/data/xx"
 */
static yaffs_obj_t *yaffsfs_DoFindDirectory(yaffs_obj_t *startDir,
				const YCHAR *path, YCHAR **name, int symDepth)
{
	yaffs_obj_t *dir;
	YCHAR *restOfPath;
	YCHAR str[YAFFS_MAX_NAME_LENGTH+1];
	int i;

	if(symDepth > YAFFSFS_MAX_SYMLINK_DEREFERENCES)
		return NULL;

	if(startDir){
		dir = startDir;
		restOfPath = (YCHAR *)path;
	}
	else
		dir = yaffsfs_FindRoot(path,&restOfPath);

	while(dir){
		/*
		 * parse off /.
		 * curve ball: also throw away surplus '/'
		 * eg. "/ram/x////ff" gets treated the same as "/ram/x/ff"
		 */
		while(yaffsfs_IsPathDivider(*restOfPath))
			restOfPath++; /* get rid of '/' */

		*name = restOfPath;
		i = 0;

		while(*restOfPath && !yaffsfs_IsPathDivider(*restOfPath)){
			if (i < YAFFS_MAX_NAME_LENGTH){
				str[i] = *restOfPath;
				str[i+1] = '\0';
				i++;
			}
			restOfPath++;
		}

		if(!*restOfPath)
			/* got to the end of the string */
			return dir;
		else{
			if(yaffs_strcmp(str,_Y(".")) == 0)
			{
				/* Do nothing */
			}
			else if(yaffs_strcmp(str,_Y("..")) == 0)
				dir = dir->parent;
			else{
				dir = yaffs_find_by_name(dir,str);

<<<<<<< HEAD
				dir = yaffsfs_FollowLink(dir,symDepth);
=======
				while(dir && dir->variant_type == YAFFS_OBJECT_TYPE_SYMLINK)
					dir = yaffsfs_FollowLink(dir,symDepth);
>>>>>>> f43976ed


				if(dir && dir->variant_type != YAFFS_OBJECT_TYPE_DIRECTORY)
					dir = NULL;
			}
		}
	}
	/* directory did not exist. */
	return NULL;
}

static yaffs_obj_t *yaffsfs_FindDirectory(yaffs_obj_t *relativeDirectory,
					const YCHAR *path,YCHAR **name,int symDepth)
{
	return yaffsfs_DoFindDirectory(relativeDirectory,path,name,symDepth);
}

/*
 * yaffsfs_FindObject turns a path for an existing object into the object
 */
<<<<<<< HEAD
static yaffs_Object *yaffsfs_FindObject(yaffs_Object *relativeDirectory, const YCHAR *path,int symDepth,int getEquiv)
{
	yaffs_Object *dir;
	yaffs_Object *obj;
=======
static yaffs_obj_t *yaffsfs_FindObject(yaffs_obj_t *relativeDirectory, const YCHAR *path,int symDepth)
{
	yaffs_obj_t *dir;
>>>>>>> f43976ed
	YCHAR *name;

	dir = yaffsfs_FindDirectory(relativeDirectory,path,&name,symDepth);

	if(dir && *name)
<<<<<<< HEAD
		obj = yaffs_FindObjectByName(dir,name);
	else
		obj = dir;
	if(getEquiv)
		obj = yaffs_GetEquivalentObject(obj);
=======
		return yaffs_find_by_name(dir,name);
>>>>>>> f43976ed

	return obj;
}


int yaffs_dup(int fd)
{
	int newHandle = -1;
	yaffsfs_Handle *oldPtr = NULL;
	yaffsfs_Handle *newPtr = NULL;

	yaffsfs_Lock();

	oldPtr = yaffsfs_GetHandlePointer(fd);
	if(oldPtr && oldPtr->useCount > 0)
		newHandle = yaffsfs_GetNewHandle();
	if(newHandle >= 0)
		newPtr = yaffsfs_GetHandlePointer(newHandle);

	if(newPtr){
		*newPtr = *oldPtr;
		return newHandle;
	}

	if(!oldPtr)
		yaffsfs_SetError(-EBADF);
	else
		yaffsfs_SetError(-ENOMEM);

	return -1;

}

int yaffs_open_sharing(const YCHAR *path, int oflag, int mode, int sharing)
{
	yaffs_obj_t *obj = NULL;
	yaffs_obj_t *dir = NULL;
	YCHAR *name;
	int handle = -1;
	yaffsfs_Handle *yh = NULL;
	int openDenied = 0;
	int symDepth = 0;
	int errorReported = 0;
	__u8 shareRead = (sharing & YAFFS_SHARE_READ) ?  1 : 0;
	__u8 shareWrite = (sharing & YAFFS_SHARE_WRITE) ? 1 : 0;
	__u8 sharedReadAllowed;
	__u8 sharedWriteAllowed;
	__u8 alreadyReading;
	__u8 alreadyWriting;
	__u8 readRequested;
	__u8 writeRequested;

	/* O_EXCL only has meaning if O_CREAT is specified */
	if(!(oflag & O_CREAT))
		oflag &= ~(O_EXCL);

	/* O_TRUNC has no meaning if (O_CREAT | O_EXCL) is specified */
	if( (oflag & O_CREAT) & (oflag & O_EXCL))
		oflag &= ~(O_TRUNC);

	/* Todo: Are there any more flag combos to sanitise ? */


	yaffsfs_Lock();

	handle = yaffsfs_GetNewHandle();

	if(handle >= 0){

		yh = yaffsfs_GetHandlePointer(handle);

		/* try to find the exisiting object */
		obj = yaffsfs_FindObject(NULL,path,0,1);

<<<<<<< HEAD
		obj = yaffsfs_FollowLink(obj,symDepth++);
=======
		if(obj && obj->variant_type == YAFFS_OBJECT_TYPE_SYMLINK)
			obj = yaffsfs_FollowLink(obj,symDepth++);

		if(obj)
			obj = yaffs_get_equivalent_obj(obj);
>>>>>>> f43976ed

		if(obj &&
			obj->variant_type != YAFFS_OBJECT_TYPE_FILE &&
			obj->variant_type != YAFFS_OBJECT_TYPE_DIRECTORY)
			obj = NULL;

		if(obj){

			/* The file already exists or it might be a directory */

			/* If it is a directory then we can't open it as a file */
			if(obj->variant_type == YAFFS_OBJECT_TYPE_DIRECTORY){
				openDenied = 1;
				yaffsfs_SetError(-EISDIR);
				errorReported = 1;
			}

			/* Open should fail if O_CREAT and O_EXCL are specified since
			 * the file exists
			 */
			if((oflag & O_EXCL) && (oflag & O_CREAT)){
				openDenied = 1;
				yaffsfs_SetError(-EEXIST);
				errorReported = 1;
			}

			/* Check file permissions */
			if( (oflag & (O_RDWR | O_WRONLY)) == 0 &&     /* ie O_RDONLY */
			   !(obj->yst_mode & S_IREAD))
				openDenied = 1;

			if( (oflag & O_RDWR) &&
			   !(obj->yst_mode & S_IREAD))
				openDenied = 1;

			if( (oflag & (O_RDWR | O_WRONLY)) &&
			   !(obj->yst_mode & S_IWRITE))
				openDenied = 1;

			/* Check sharing of an existing object. */
			{
				yaffsfs_Handle *hx;
				int i;
				sharedReadAllowed = 1;
				sharedWriteAllowed = 1;
				alreadyReading = 0;
				alreadyWriting = 0;
				for( i = 0; i < YAFFSFS_N_HANDLES; i++){
					hx = &yaffsfs_handle[i];
					if(hx->useCount > 0 &&
						hx->inodeId >= 0 &&
						yaffsfs_inode[hx->inodeId].iObj == obj){
						if(!hx->shareRead)
							sharedReadAllowed = 0;
						if(!hx->shareWrite)
							sharedWriteAllowed = 0;
						if(hx->reading)
							alreadyReading = 1;
						if(hx->writing)
							alreadyWriting = 0;
					}
				}

				readRequested = (oflag & (O_RDWR | O_RDONLY)) ? 1 : 0;
				writeRequested = (oflag & (O_RDWR | O_WRONLY)) ? 1 : 0;

				if((!sharedReadAllowed && readRequested)|| 
					(!shareRead  && alreadyReading) ||
					(!sharedWriteAllowed && writeRequested) ||
					(!shareWrite && alreadyWriting)){
					openDenied = 1;
					yaffsfs_SetError(-EBUSY);
					errorReported=1;
				}
			}

		} else if((oflag & O_CREAT)) {
			/* Let's see if we can create this file */
			dir = yaffsfs_FindDirectory(NULL,path,&name,0);
			if(dir  && dir->my_dev->read_only){
				yaffsfs_SetError(-EINVAL);
				errorReported = 1;
			} else if(dir)
				obj = yaffs_create_file(dir,name,mode,0,0);
			else {
				yaffsfs_SetError(-ENOTDIR);
				errorReported = 1;
			}
		}

		if(obj && !openDenied) {
			int inodeId = yaffsfs_GetInodeIdForObject(obj);

			if(inodeId<0) {
				/*
				 * Todo: Fix any problem if inodes run out, though that
				 * can't happen if the number of inode items >= number of handles. 
				 */
			}
			
			yh->inodeId = inodeId;
			yh->reading = (oflag & (O_RDONLY | O_RDWR)) ? 1 : 0;
			yh->writing = (oflag & (O_WRONLY | O_RDWR)) ? 1 : 0;
			yh->append =  (oflag & O_APPEND) ? 1 : 0;
			yh->position = 0;
			yh->shareRead = shareRead;
			yh->shareWrite = shareWrite;

			/* Hook inode to object */
                        obj->my_inode = (void*) &yaffsfs_inode[inodeId];

<<<<<<< HEAD
                        if((oflag & O_TRUNC) && yh->writing)
                                yaffs_ResizeFile(obj,0);
=======
                        if((oflag & O_TRUNC) && h->writing)
                                yaffs_resize_file(obj,0);
>>>>>>> f43976ed
		} else {
			yaffsfs_PutHandle(handle);
			if(!errorReported) {
				yaffsfs_SetError(-EACCES);
				errorReported = 1;
			}
			handle = -1;
		}
	}

	yaffsfs_Unlock();

	return handle;
}

int yaffs_open(const YCHAR *path, int oflag, int mode)
{
	return yaffs_open_sharing(path, oflag, mode, YAFFS_SHARE_READ | YAFFS_SHARE_WRITE);
}

int yaffs_Dofsync(int fd,int datasync)
{
	yaffsfs_Handle *h = NULL;
	int retVal = 0;

	yaffsfs_Lock();

	h = yaffsfs_GetHandlePointer(fd);

	if(h && h->useCount > 0)
		/* flush the file */
		yaffs_flush_file(yaffsfs_inode[h->inodeId].iObj,1,datasync);
	else {
		/* bad handle */
		yaffsfs_SetError(-EBADF);
		retVal = -1;
	}

	yaffsfs_Unlock();

	return retVal;
}

int yaffs_fsync(int fd)
{
	return yaffs_Dofsync(fd,0);
}

int yaffs_flush(int fd)
{
	return yaffs_fsync(fd);
}

int yaffs_fdatasync(int fd)
{
	return yaffs_Dofsync(fd,1);
}

int yaffs_close(int fd)
{
	yaffsfs_Handle *h = NULL;
	int retVal = 0;

	yaffsfs_Lock();

	h = yaffsfs_GetHandlePointer(fd);

	if(h && h->useCount > 0) {
		/* clean up */
		yaffs_flush_file(yaffsfs_inode[h->inodeId].iObj,1,0);
		yaffsfs_PutHandle(fd);
		retVal = 0;
	} else {
		/* bad handle */
		yaffsfs_SetError(-EBADF);
		retVal = -1;
	}

	yaffsfs_Unlock();

	return retVal;
}



int yaffsfs_do_read(int fd, void *vbuf, unsigned int nbyte, int isPread, int offset)
{
	yaffsfs_Handle *h = NULL;
	yaffs_obj_t *obj = NULL;
	int pos = 0;
	int startPos = 0;
	int nRead = 0;
	int nToRead = 0;
	int totalRead = 0;
	unsigned int maxRead;
	__u8 *buf = (__u8 *)vbuf;

	yaffsfs_Lock();
	h = yaffsfs_GetHandlePointer(fd);
	obj = yaffsfs_GetHandleObject(fd);

	if(!h || !obj){
		/* bad handle */
		yaffsfs_SetError(-EBADF);
		totalRead = -1;
	} else if( h && obj){
		if(isPread)
			startPos = offset;
		else
			startPos = h->position;

		pos = startPos;
					
		if(yaffs_get_obj_length(obj) > pos)
			maxRead = yaffs_get_obj_length(obj) - pos;
		else
			maxRead = 0;

		if(nbyte > maxRead)
			nbyte = maxRead;


		yaffsfs_GetHandle(fd);

		while(nbyte > 0) {
			nToRead = YAFFSFS_RW_SIZE - (pos & (YAFFSFS_RW_SIZE -1));
			if(nToRead > nbyte)
				nToRead = nbyte;
			nRead = yaffs_file_rd(obj,buf,pos,nToRead);

			if(nRead > 0){
				totalRead += nRead;
				pos += nRead;
				buf += nRead;
			}

			if(nRead == nToRead)
				nbyte-=nRead;
			else
				nbyte = 0; /* no more to read */
					
					
			if(nbyte > 0){
				yaffsfs_Unlock();
				yaffsfs_Lock();
			}

		}

		yaffsfs_PutHandle(fd);

		if(!isPread) {
			if(totalRead >= 0)
				h->position = startPos + totalRead;
			else {
					/* todo error */
			}
		}

	}

	yaffsfs_Unlock();

	return (totalRead >= 0) ? totalRead : -1;

}

int yaffs_read(int fd, void *buf, unsigned int nbyte)
{
	return yaffsfs_do_read(fd, buf, nbyte, 0, 0);
}

int yaffs_pread(int fd, void *buf, unsigned int nbyte, unsigned int offset)
{
	return yaffsfs_do_read(fd, buf, nbyte, 1, offset);
}

int yaffsfs_do_write(int fd, const void *vbuf, unsigned int nbyte, int isPwrite, int offset)
{
	yaffsfs_Handle *h = NULL;
	yaffs_obj_t *obj = NULL;
	int pos = 0;
	int startPos = 0;
	int nWritten = 0;
	int totalWritten = 0;
	int write_trhrough = 0;
	int nToWrite = 0;
	const __u8 *buf = (const __u8 *)vbuf;

	yaffsfs_Lock();
	h = yaffsfs_GetHandlePointer(fd);
	obj = yaffsfs_GetHandleObject(fd);

	if(!h || !obj){
		/* bad handle */
		yaffsfs_SetError(-EBADF);
		totalWritten = -1;
	} else if( h && obj && (!h->writing || obj->my_dev->read_only)){
		yaffsfs_SetError(-EINVAL);
		totalWritten=-1;
	} else if( h && obj){
		if(h->append)
			startPos = yaffs_get_obj_length(obj);
		else if(isPwrite)
			startPos = offset;
		else
			startPos = h->position;

		yaffsfs_GetHandle(fd);
		pos = startPos;
		while(nbyte > 0) {
			nToWrite = YAFFSFS_RW_SIZE - (pos & (YAFFSFS_RW_SIZE -1));
			if(nToWrite > nbyte)
				nToWrite = nbyte;

			nWritten = yaffs_wr_file(obj,buf,pos,nToWrite,write_trhrough);
			if(nWritten > 0){
				totalWritten += nWritten;
				pos += nWritten;
				buf += nWritten;
			}

			if(nWritten == nToWrite)
				nbyte -= nToWrite;
			else
				nbyte = 0;

			if(nWritten < 1 && totalWritten < 1){
				yaffsfs_SetError(-ENOSPC);
				totalWritten = -1;
			}

			if(nbyte > 0){
				yaffsfs_Unlock();
				yaffsfs_Lock();
			}
		}

		yaffsfs_PutHandle(fd);

		if(!isPwrite){
			if(totalWritten > 0)
				h->position = startPos + totalWritten;
			else {
				/* todo error */
			}
		}
	}

	yaffsfs_Unlock();

	return (totalWritten >= 0) ? totalWritten : -1;
}

int yaffs_write(int fd, const void *buf, unsigned int nbyte)
{
	return yaffsfs_do_write(fd, buf, nbyte, 0, 0);
}

int yaffs_pwrite(int fd, const void *buf, unsigned int nbyte, unsigned int offset)
{
	return yaffsfs_do_write(fd, buf, nbyte, 1, offset);
}


int yaffs_truncate(const YCHAR *path,off_t new_size)
{
	yaffs_obj_t *obj = NULL;
	int result = YAFFS_FAIL;

	yaffsfs_Lock();

<<<<<<< HEAD
	obj = yaffsfs_FindObject(NULL,path,0,1);
=======
	obj = yaffsfs_FindObject(NULL,path,0);
	if(obj)
		obj = yaffs_get_equivalent_obj(obj);
>>>>>>> f43976ed

	if(!obj)
		yaffsfs_SetError(-ENOENT);
	else if(obj->variant_type != YAFFS_OBJECT_TYPE_FILE)
		yaffsfs_SetError(-EISDIR);
	else if(obj->my_dev->read_only)
		yaffsfs_SetError(-EINVAL);
	else
		result = yaffs_resize_file(obj,new_size);

	yaffsfs_Unlock();


	return (result) ? 0 : -1;
}

int yaffs_ftruncate(int fd, off_t new_size)
{
	yaffsfs_Handle *h = NULL;
	yaffs_obj_t *obj = NULL;
	int result = 0;

	yaffsfs_Lock();
	h = yaffsfs_GetHandlePointer(fd);
	obj = yaffsfs_GetHandleObject(fd);

	if(!h || !obj)
		/* bad handle */
		yaffsfs_SetError(-EBADF);
	else if(obj->my_dev->read_only)
		yaffsfs_SetError(-EINVAL);
	else
		/* resize the file */
		result = yaffs_resize_file(obj,new_size);
	yaffsfs_Unlock();


	return (result) ? 0 : -1;

}

off_t yaffs_lseek(int fd, off_t offset, int whence)
{
	yaffsfs_Handle *h = NULL;
	yaffs_obj_t *obj = NULL;
	int pos = -1;
	int fSize = -1;

	yaffsfs_Lock();
	h = yaffsfs_GetHandlePointer(fd);
	obj = yaffsfs_GetHandleObject(fd);

	if(!h || !obj)
		/* bad handle */
		yaffsfs_SetError(-EBADF);
	else if(whence == SEEK_SET){
		if(offset >= 0)
			pos = offset;
	}
	else if(whence == SEEK_CUR) {
		if( (h->position + offset) >= 0)
			pos = (h->position + offset);
	}
	else if(whence == SEEK_END) {
		fSize = yaffs_get_obj_length(obj);
		if(fSize >= 0 && (fSize + offset) >= 0)
			pos = fSize + offset;
	}

	if(pos >= 0)
		h->position = pos;
	else {
		/* todo error */
	}


	yaffsfs_Unlock();

	return pos;
}


int yaffsfs_DoUnlink(const YCHAR *path,int isDirectory)
{
	yaffs_obj_t *dir = NULL;
	yaffs_obj_t *obj = NULL;
	YCHAR *name;
	int result = YAFFS_FAIL;

	yaffsfs_Lock();

	obj = yaffsfs_FindObject(NULL,path,0,0);
	dir = yaffsfs_FindDirectory(NULL,path,&name,0);
	if(!dir)
		yaffsfs_SetError(-ENOTDIR);
	else if(!obj)
		yaffsfs_SetError(-ENOENT);
	else if(obj->my_dev->read_only)
		yaffsfs_SetError(-EINVAL);
	else if(!isDirectory && obj->variant_type == YAFFS_OBJECT_TYPE_DIRECTORY)
		yaffsfs_SetError(-EISDIR);
	else if(isDirectory && obj->variant_type != YAFFS_OBJECT_TYPE_DIRECTORY)
		yaffsfs_SetError(-ENOTDIR);
	else {
		result = yaffs_unlinker(dir,name);

		if(result == YAFFS_FAIL && isDirectory)
			yaffsfs_SetError(-ENOTEMPTY);
	}

	yaffsfs_Unlock();

	/* todo error */

	return (result == YAFFS_FAIL) ? -1 : 0;
}


int yaffs_rmdir(const YCHAR *path)
{
	return yaffsfs_DoUnlink(path,1);
}

int yaffs_unlink(const YCHAR *path)
{
	return yaffsfs_DoUnlink(path,0);
}

int yaffs_rename(const YCHAR *oldPath, const YCHAR *newPath)
{
	yaffs_obj_t *olddir = NULL;
	yaffs_obj_t *newdir = NULL;
	yaffs_obj_t *obj = NULL;
	YCHAR *oldname;
	YCHAR *newname;
	int result= YAFFS_FAIL;
	int rename_allowed = 1;

	yaffsfs_Lock();

	olddir = yaffsfs_FindDirectory(NULL,oldPath,&oldname,0);
	newdir = yaffsfs_FindDirectory(NULL,newPath,&newname,0);
	obj = yaffsfs_FindObject(NULL,oldPath,0,0);

	if(!olddir || !newdir || !obj) {
		/* bad file */
		yaffsfs_SetError(-EBADF);
		rename_allowed = 0;
	} else if(obj->my_dev->read_only){
		yaffsfs_SetError(-EINVAL);
		rename_allowed = 0;
	} else if(olddir->my_dev != newdir->my_dev) {
		/* oops must be on same device */
		/* todo error */
		yaffsfs_SetError(-EXDEV);
		rename_allowed = 0;
	} else if(obj && obj->variant_type == YAFFS_OBJECT_TYPE_DIRECTORY) {
		/*
		 * It is a directory, check that it is not being renamed to
		 * being its own decendent.
		 * Do this by tracing from the new directory back to the root, checking for obj
		 */

		yaffs_obj_t *xx = newdir;

		while( rename_allowed && xx){
			if(xx == obj)
				rename_allowed = 0;
			xx = xx->parent;
		}
		if(!rename_allowed)
			yaffsfs_SetError(-EACCES);
	}

	if(rename_allowed)
		result = yaffs_rename_obj(olddir,oldname,newdir,newname);

	yaffsfs_Unlock();

	return (result == YAFFS_FAIL) ? -1 : 0;
}


static int yaffsfs_DoStat(yaffs_obj_t *obj,struct yaffs_stat *buf)
{
	int retVal = -1;

<<<<<<< HEAD
	obj = yaffs_GetEquivalentObject(obj);
=======
	if(obj)
		obj = yaffs_get_equivalent_obj(obj);
>>>>>>> f43976ed

	if(obj && buf){
	    	buf->st_dev = (int)obj->my_dev->os_context;
	    	buf->st_ino = obj->obj_id;
	    	buf->st_mode = obj->yst_mode & ~S_IFMT; /* clear out file type bits */

	    	if(obj->variant_type == YAFFS_OBJECT_TYPE_DIRECTORY)
			buf->st_mode |= S_IFDIR;
		else if(obj->variant_type == YAFFS_OBJECT_TYPE_SYMLINK)
			buf->st_mode |= S_IFLNK;
		else if(obj->variant_type == YAFFS_OBJECT_TYPE_FILE)
			buf->st_mode |= S_IFREG;

	    	buf->st_nlink = yaffs_get_obj_link_count(obj);
	    	buf->st_uid = 0;
	    	buf->st_gid = 0;;
	    	buf->st_rdev = obj->yst_rdev;
	    	buf->st_size = yaffs_get_obj_length(obj);
	    	buf->st_blksize = obj->my_dev->data_bytes_per_chunk;
	    	buf->st_blocks = (buf->st_size + buf->st_blksize -1)/buf->st_blksize;
#if CONFIG_YAFFS_WINCE
		buf->yst_wince_atime[0] = obj->win_atime[0];
		buf->yst_wince_atime[1] = obj->win_atime[1];
		buf->yst_wince_ctime[0] = obj->win_ctime[0];
		buf->yst_wince_ctime[1] = obj->win_ctime[1];
		buf->yst_wince_mtime[0] = obj->win_mtime[0];
		buf->yst_wince_mtime[1] = obj->win_mtime[1];
#else
    		buf->yst_atime = obj->yst_atime;
	    	buf->yst_ctime = obj->yst_ctime;
	    	buf->yst_mtime = obj->yst_mtime;
#endif
		retVal = 0;
	}
	return retVal;
}

static int yaffsfs_DoStatOrLStat(const YCHAR *path, struct yaffs_stat *buf,int doLStat)
{
	yaffs_obj_t *obj;

	int retVal = -1;

	yaffsfs_Lock();

	obj = yaffsfs_FindObject(NULL,path,0,1);

	if(!doLStat && obj)
		obj = yaffsfs_FollowLink(obj,0);

	if(obj)
		retVal = yaffsfs_DoStat(obj,buf);
	else
		/* todo error not found */
		yaffsfs_SetError(-ENOENT);

	yaffsfs_Unlock();

	return retVal;

}

int yaffs_stat(const YCHAR *path, struct yaffs_stat *buf)
{
	return yaffsfs_DoStatOrLStat(path,buf,0);
}

int yaffs_lstat(const YCHAR *path, struct yaffs_stat *buf)
{
	return yaffsfs_DoStatOrLStat(path,buf,1);
}

int yaffs_fstat(int fd, struct yaffs_stat *buf)
{
	yaffs_obj_t *obj;

	int retVal = -1;

	yaffsfs_Lock();
	obj = yaffsfs_GetHandleObject(fd);

	if(obj)
		retVal = yaffsfs_DoStat(obj,buf);
	else
		/* bad handle */
		yaffsfs_SetError(-EBADF);

	yaffsfs_Unlock();

	return retVal;
}

#ifndef CONFIG_YAFFS_WINCE
/* xattrib functions */


static int yaffs_do_setxattr(const YCHAR *path, const char *name, const void *data, int size, int flags, int follow)
{
	yaffs_obj_t *obj;

	int retVal = -1;

	yaffsfs_Lock();

	obj = yaffsfs_FindObject(NULL,path,0,1);

	if(follow)
		obj = yaffsfs_FollowLink(obj,0);

	if(obj) {
		retVal = yaffs_set_xattrib(obj,name,data,size,flags);
		if(retVal< 0){
			yaffsfs_SetError(retVal);
			retVal = -1;
		}
	} else
		/* todo error not found */
		yaffsfs_SetError(-ENOENT);

	yaffsfs_Unlock();

	return retVal;

}

int yaffs_setxattr(const YCHAR *path, const char *name, const void *data, int size, int flags)
{
	return yaffs_do_setxattr(path, name, data, size, flags, 1);
}

int yaffs_lsetxattr(const YCHAR *path, const char *name, const void *data, int size, int flags)
{
	return yaffs_do_setxattr(path, name, data, size, flags, 0);
}



int yaffs_fsetxattr(int fd, const char *name, const void *data, int size, int flags)
{
	yaffs_obj_t *obj;

	int retVal = -1;

	yaffsfs_Lock();
	obj = yaffsfs_GetHandleObject(fd);

	if(obj) {
		retVal = yaffs_set_xattrib(obj,name,data,size,flags);
		if(retVal< 0){
			yaffsfs_SetError(retVal);
			retVal = -1;
		}
	} else
		/* bad handle */
		yaffsfs_SetError(-EBADF);

	yaffsfs_Unlock();

	return retVal;
}

static int yaffs_do_getxattr(const YCHAR *path, const char *name, void *data, int size, int follow)
{
	yaffs_obj_t *obj;

	int retVal = -1;

	yaffsfs_Lock();

	obj = yaffsfs_FindObject(NULL,path,0,1);

	if(follow)
		obj = yaffsfs_FollowLink(obj,0);

	if(obj) {
		retVal = yaffs_get_xattrib(obj,name,data,size);
		if(retVal< 0){
			yaffsfs_SetError(retVal);
			retVal = -1;
		}
	} else
		/* todo error not found */
		yaffsfs_SetError(-ENOENT);

	yaffsfs_Unlock();

	return retVal;

}

int yaffs_getxattr(const YCHAR *path, const char *name, void *data, int size)
{
	return yaffs_do_getxattr( path, name, data, size, 1);
}
int yaffs_lgetxattr(const YCHAR *path, const char *name, void *data, int size)
{
	return yaffs_do_getxattr( path, name, data, size, 0);
}



int yaffs_fgetxattr(int fd, const char *name, void *data, int size)
{
	yaffs_obj_t *obj;

	int retVal = -1;

	yaffsfs_Lock();
	obj = yaffsfs_GetHandleObject(fd);

	if(obj) {
		retVal = yaffs_get_xattrib(obj,name,data,size);
		if(retVal< 0){
			yaffsfs_SetError(retVal);
			retVal = -1;
		}
	} else
		/* bad handle */
		yaffsfs_SetError(-EBADF);

	yaffsfs_Unlock();

	return retVal;
}

static int yaffs_do_listxattr(const YCHAR *path, char *data, int size, int follow)
{
	yaffs_obj_t *obj;

	int retVal = -1;

	yaffsfs_Lock();

	obj = yaffsfs_FindObject(NULL,path,0,1);

	if(follow)
		obj = yaffsfs_FollowLink(obj,0);

	if(obj) {
		retVal = yaffs_list_xattrib(obj, data,size);
		if(retVal< 0){
			yaffsfs_SetError(retVal);
			retVal = -1;
		}
	} else
		/* todo error not found */
		yaffsfs_SetError(-ENOENT);

	yaffsfs_Unlock();

	return retVal;

}

int yaffs_listxattr(const YCHAR *path, char *data, int size)
{
	return yaffs_do_listxattr(path, data, size, 1);
}

int yaffs_llistxattr(const YCHAR *path, char *data, int size)
{
	return yaffs_do_listxattr(path, data, size, 0);
}

int yaffs_flistxattr(int fd, char *data, int size)
{
	yaffs_obj_t *obj;

	int retVal = -1;

	yaffsfs_Lock();
	obj = yaffsfs_GetHandleObject(fd);

	if(obj) {
		retVal = yaffs_list_xattrib(obj,data,size);
		if(retVal< 0){
			yaffsfs_SetError(retVal);
			retVal = -1;
		}
	} else
		/* bad handle */
		yaffsfs_SetError(-EBADF);

	yaffsfs_Unlock();

	return retVal;
}

static int yaffs_do_removexattr(const YCHAR *path, const char *name, int follow)
{
	yaffs_obj_t *obj;

	int retVal = -1;

	yaffsfs_Lock();

	obj = yaffsfs_FindObject(NULL,path,0,1);

	if(follow)
		obj = yaffsfs_FollowLink(obj,0);

	if(obj) {
		retVal = yaffs_remove_xattrib(obj,name);
		if(retVal< 0){
			yaffsfs_SetError(retVal);
			retVal = -1;
		}
	} else
		/* todo error not found */
		yaffsfs_SetError(-ENOENT);

	yaffsfs_Unlock();

	return retVal;

}

int yaffs_removexattr(const YCHAR *path, const char *name)
{
	return yaffs_do_removexattr(path, name, 1);
}

int yaffs_lremovexattr(const YCHAR *path, const char *name)
{
	return yaffs_do_removexattr(path, name, 0);
}

int yaffs_fremovexattr(int fd, const char *name)
{
	yaffs_obj_t *obj;

	int retVal = -1;

	yaffsfs_Lock();
	obj = yaffsfs_GetHandleObject(fd);

	if(obj){
		retVal = yaffs_remove_xattrib(obj,name);
		if(retVal< 0){
			yaffsfs_SetError(retVal);
			retVal = -1;
		}
	}else
		/* bad handle */
		yaffsfs_SetError(-EBADF);

	yaffsfs_Unlock();

	return retVal;
}
#endif

#ifdef CONFIG_YAFFS_WINCE
int yaffs_get_wince_times(int fd, unsigned *wctime, unsigned *watime, unsigned *wmtime)
{
	yaffs_obj_t *obj;

	int retVal = -1;

	yaffsfs_Lock();
	obj = yaffsfs_GetHandleObject(fd);

	if(obj){

		if(wctime){
			wctime[0] = obj->win_ctime[0];
			wctime[1] = obj->win_ctime[1];
		}
		if(watime){
			watime[0] = obj->win_atime[0];
			watime[1] = obj->win_atime[1];
		}
		if(wmtime){
			wmtime[0] = obj->win_mtime[0];
			wmtime[1] = obj->win_mtime[1];
		}


		retVal = 0;
	} else
		/*  bad handle */
		yaffsfs_SetError(-EBADF);		
	
	yaffsfs_Unlock();
	
	return retVal;
}


int yaffs_set_wince_times(int fd, 
						  const unsigned *wctime, 
						  const unsigned *watime, 
                                                  const unsigned *wmtime)
{
        yaffs_obj_t *obj;
        int result;
        int retVal = -1;

        yaffsfs_Lock();
	obj = yaffsfs_GetHandleObject(fd);

	if(obj){

		if(wctime){
			obj->win_ctime[0] = wctime[0];
			obj->win_ctime[1] = wctime[1];
		}
		if(watime){
                        obj->win_atime[0] = watime[0];
                        obj->win_atime[1] = watime[1];
                }
                if(wmtime){
                        obj->win_mtime[0] = wmtime[0];
                        obj->win_mtime[1] = wmtime[1];
                }

                obj->dirty = 1;
                result = yaffs_flush_file(obj,0,0);
                retVal = 0;
        } else
		/* bad handle */
		yaffsfs_SetError(-EBADF);

	yaffsfs_Unlock();

	return retVal;
}

#endif


static int yaffsfs_DoChMod(yaffs_obj_t *obj,mode_t mode)
{
	int result = -1;

	if(obj)
		obj = yaffs_get_equivalent_obj(obj);

	if(obj) {
		obj->yst_mode = mode;
		obj->dirty = 1;
		result = yaffs_flush_file(obj,0,0);
	}

	return result == YAFFS_OK ? 0 : -1;
}


int yaffs_access(const YCHAR *path, int amode)
{
	yaffs_obj_t *obj;

	int retval = 0;

	yaffsfs_Lock();

	obj = yaffsfs_FindObject(NULL,path,0,1);

	if(obj)	{
		int access_ok = 1;

		if((amode & R_OK) && !(obj->yst_mode & S_IREAD))
			access_ok = 0;
		if((amode & W_OK) && !(obj->yst_mode & S_IWRITE))
			access_ok = 0;
		if((amode & X_OK) && !(obj->yst_mode & S_IEXEC))
			access_ok = 0;

		if(!access_ok) {
			yaffsfs_SetError(-EACCES);
			retval = -1;
		}
	} else {
		/* todo error not found */
		yaffsfs_SetError(-ENOENT);
		retval = -1;
	}

	yaffsfs_Unlock();

	return retval;

}


int yaffs_chmod(const YCHAR *path, mode_t mode)
{
	yaffs_obj_t *obj;

	int retVal = -1;

	yaffsfs_Lock();

	obj = yaffsfs_FindObject(NULL,path,0,1);

	if(!obj)
		yaffsfs_SetError(-ENOENT);
	else if(obj->my_dev->read_only)
		yaffsfs_SetError(-EINVAL);
	else
		retVal = yaffsfs_DoChMod(obj,mode);

	yaffsfs_Unlock();

	return retVal;

}


int yaffs_fchmod(int fd, mode_t mode)
{
	yaffs_obj_t *obj;

	int retVal = -1;

	yaffsfs_Lock();
	obj = yaffsfs_GetHandleObject(fd);

	if(!obj)
		yaffsfs_SetError(-ENOENT);
	else if(obj->my_dev->read_only)
		yaffsfs_SetError(-EINVAL);
	else
		retVal = yaffsfs_DoChMod(obj,mode);

	yaffsfs_Unlock();

	return retVal;
}


int yaffs_mkdir(const YCHAR *path, mode_t mode)
{
	yaffs_obj_t *parent = NULL;
	yaffs_obj_t *dir = NULL;
	YCHAR *name;
	int retVal= -1;

	yaffsfs_Lock();
	parent = yaffsfs_FindDirectory(NULL,path,&name,0);
	if(parent && yaffs_strnlen(name,5) == 0){
		/* Trying to make the root itself */
		yaffsfs_SetError(-EEXIST);
	} else if(parent && parent->my_dev->read_only){
		yaffsfs_SetError(-EINVAL);
	} else {
		if(parent)
			dir = yaffs_create_dir(parent,name,mode,0,0);
		if(dir)
			retVal = 0;
		else {
			if(!parent)
				yaffsfs_SetError(-ENOENT); /* missing path */
			else if (yaffs_find_by_name(parent,name))
				yaffsfs_SetError(-EEXIST); /* the name already exists */
			else
				yaffsfs_SetError(-ENOSPC); /* just assume no space */
			retVal = -1;
		}
	}

	yaffsfs_Unlock();

	return retVal;
}

void * yaffs_getdev(const YCHAR *path)
{
	yaffs_dev_t *dev=NULL;
	YCHAR *dummy;
	dev = yaffsfs_FindDevice(path,&dummy);
	return (void *)dev;
}

int yaffs_mount2(const YCHAR *path,int read_only)
{
	int retVal=-1;
	int result=YAFFS_FAIL;
	yaffs_dev_t *dev=NULL;
	YCHAR *dummy;

	T(YAFFS_TRACE_ALWAYS,(TSTR("yaffs: Mounting %s" TENDSTR),path));

	yaffsfs_Lock();

	yaffsfs_InitHandles();

	dev = yaffsfs_FindDevice(path,&dummy);
	if(dev){
		if(!dev->is_mounted){
			dev->read_only = read_only ? 1 : 0;
			result = yaffs_guts_initialise(dev);
			if(result == YAFFS_FAIL)
				/* todo error - mount failed */
				yaffsfs_SetError(-ENOMEM);
			retVal = result ? 0 : -1;

		}
		else
			/* todo error - already mounted. */
			yaffsfs_SetError(-EBUSY);
	} else
		/* todo error - no device */
		yaffsfs_SetError(-ENODEV);

	yaffsfs_Unlock();
	return retVal;

}

int yaffs_mount(const YCHAR *path)
{
	return yaffs_mount2(path,0);
}

int yaffs_sync(const YCHAR *path)
{
        int retVal=-1;
        yaffs_dev_t *dev=NULL;
        YCHAR *dummy;
        
        yaffsfs_Lock();
        dev = yaffsfs_FindDevice(path,&dummy);
        if(dev){
                if(dev->is_mounted){
                        
                        yaffs_flush_whole_cache(dev);
                        yaffs_checkpoint_save(dev);
                        retVal = 0;
                        
                } else
                        /* todo error - not mounted. */
                        yaffsfs_SetError(-EINVAL);
                        
        }else
                /* todo error - no device */
                yaffsfs_SetError(-ENODEV);

        yaffsfs_Unlock();
        return retVal;  
}


int yaffs_remount(const YCHAR *path, int force, int read_only)
{
        int retVal=-1;
	yaffs_dev_t *dev=NULL;
	YCHAR *dummy;

	yaffsfs_Lock();
	dev = yaffsfs_FindDevice(path,&dummy);
	if(dev){
		if(dev->is_mounted){
			int i;
			int inUse;

			yaffs_flush_whole_cache(dev);

			for(i = inUse = 0; i < YAFFSFS_N_HANDLES && !inUse && !force; i++){
				if(yaffsfs_handle[i].useCount>0 && yaffsfs_inode[yaffsfs_handle[i].inodeId].iObj->my_dev == dev)
					inUse = 1; /* the device is in use, can't unmount */
			}

			if(!inUse || force){
				if(read_only)
					yaffs_checkpoint_save(dev);
				dev->read_only =  read_only ? 1 : 0;
				retVal = 0;
			} else
				yaffsfs_SetError(-EBUSY);

		} else
			yaffsfs_SetError(-EINVAL);

	}
	else
		yaffsfs_SetError(-ENODEV);

	yaffsfs_Unlock();
	return retVal;

}

int yaffs_unmount2(const YCHAR *path, int force)
{
        int retVal=-1;
	yaffs_dev_t *dev=NULL;
	YCHAR *dummy;

	yaffsfs_Lock();
	dev = yaffsfs_FindDevice(path,&dummy);
	if(dev){
		if(dev->is_mounted){
			int i;
			int inUse;

			yaffs_flush_whole_cache(dev);
			yaffs_checkpoint_save(dev);

			for(i = inUse = 0; i < YAFFSFS_N_HANDLES && !inUse; i++){
				if(yaffsfs_handle[i].useCount > 0 && yaffsfs_inode[yaffsfs_handle[i].inodeId].iObj->my_dev == dev)
					inUse = 1; /* the device is in use, can't unmount */
			}

			if(!inUse || force){
				yaffs_deinitialise(dev);

				retVal = 0;
			} else
				/* todo error can't unmount as files are open */
				yaffsfs_SetError(-EBUSY);

		} else
			/* todo error - not mounted. */
			yaffsfs_SetError(-EINVAL);

	}
	else
		/* todo error - no device */
		yaffsfs_SetError(-ENODEV);

	yaffsfs_Unlock();
	return retVal;

}

int yaffs_unmount(const YCHAR *path)
{
	return yaffs_unmount2(path,0);
}

loff_t yaffs_freespace(const YCHAR *path)
{
	loff_t retVal=-1;
	yaffs_dev_t *dev=NULL;
	YCHAR *dummy;

	yaffsfs_Lock();
	dev = yaffsfs_FindDevice(path,&dummy);
	if(dev  && dev->is_mounted){
		retVal = yaffs_get_n_free_chunks(dev);
		retVal *= dev->data_bytes_per_chunk;

	} else
		yaffsfs_SetError(-EINVAL);

	yaffsfs_Unlock();
	return retVal;
}

loff_t yaffs_totalspace(const YCHAR *path)
{
	loff_t retVal=-1;
	yaffs_dev_t *dev=NULL;
	YCHAR *dummy;

	yaffsfs_Lock();
	dev = yaffsfs_FindDevice(path,&dummy);
	if(dev  && dev->is_mounted){
		retVal = (dev->param.end_block - dev->param.start_block + 1) - dev->param.n_reserved_blocks;
		retVal *= dev->param.chunks_per_block;
		retVal *= dev->data_bytes_per_chunk;

	} else
		yaffsfs_SetError(-EINVAL);

	yaffsfs_Unlock();
	return retVal;
}

int yaffs_inodecount(const YCHAR *path)
{
	loff_t retVal= -1;
	yaffs_dev_t *dev=NULL;
	YCHAR *dummy;

	yaffsfs_Lock();
	dev = yaffsfs_FindDevice(path,&dummy);
	if(dev  && dev->is_mounted) {
	   int n_obj = dev->n_obj;
	   if(n_obj > dev->n_hardlinks)
		retVal = n_obj - dev->n_hardlinks;
	}
	
	if(retVal < 0)
		yaffsfs_SetError(-EINVAL);
	
	yaffsfs_Unlock();
	return retVal;	
}


void yaffs_add_device(yaffs_dev_t *dev)
{
	dev->is_mounted = 0;
	dev->param.remove_obj_fn = yaffsfs_RemoveObjectCallback;

	if(!dev->dev_list.next)
		YINIT_LIST_HEAD(&dev->dev_list);

	ylist_add(&dev->dev_list,&yaffsfs_deviceList);
}

void yaffs_remove_device(yaffs_dev_t *dev)
{
	ylist_del_init(&dev->dev_list);
}




/* Directory search stuff. */

/*
 * Directory search context
 *
 * NB this is an opaque structure.
 */


typedef struct
{
	__u32 magic;
	yaffs_dirent de;		/* directory entry being used by this dsc */
	YCHAR name[NAME_MAX+1];		/* name of directory being searched */
        yaffs_obj_t *dirObj;           /* ptr to directory being searched */
        yaffs_obj_t *nextReturn;       /* obj to be returned by next readddir */
        int offset;
        struct ylist_head others;       
} yaffsfs_DirectorySearchContext;



static struct ylist_head search_contexts;


static void yaffsfs_SetDirRewound(yaffsfs_DirectorySearchContext *dsc)
{
	if(dsc &&
	   dsc->dirObj &&
	   dsc->dirObj->variant_type == YAFFS_OBJECT_TYPE_DIRECTORY){

           dsc->offset = 0;

           if( ylist_empty(&dsc->dirObj->variant.dir_variant.children))
                dsc->nextReturn = NULL;
           else
                dsc->nextReturn = ylist_entry(dsc->dirObj->variant.dir_variant.children.next,
                                                yaffs_obj_t,siblings);
        } else {
		/* Hey someone isn't playing nice! */
	}
}

static void yaffsfs_DirAdvance(yaffsfs_DirectorySearchContext *dsc)
{
	if(dsc &&
	   dsc->dirObj &&
           dsc->dirObj->variant_type == YAFFS_OBJECT_TYPE_DIRECTORY){

           if( dsc->nextReturn == NULL ||
               ylist_empty(&dsc->dirObj->variant.dir_variant.children))
                dsc->nextReturn = NULL;
           else {
                   struct ylist_head *next = dsc->nextReturn->siblings.next;

                   if( next == &dsc->dirObj->variant.dir_variant.children)
                        dsc->nextReturn = NULL; /* end of list */
                   else
                        dsc->nextReturn = ylist_entry(next,yaffs_obj_t,siblings);
           }
        } else {
                /* Hey someone isn't playing nice! */
	}
}

static void yaffsfs_RemoveObjectCallback(yaffs_obj_t *obj)
{

        struct ylist_head *i;
        yaffsfs_DirectorySearchContext *dsc;

        /* if search contexts not initilised then skip */
        if(!search_contexts.next)
                return;

        /* Iterate through the directory search contexts.
         * If any are the one being removed, then advance the dsc to
         * the next one to prevent a hanging ptr.
         */
         ylist_for_each(i, &search_contexts) {
                if (i) {
                        dsc = ylist_entry(i, yaffsfs_DirectorySearchContext,others);
                        if(dsc->nextReturn == obj)
                                yaffsfs_DirAdvance(dsc);
                }
	}

}

yaffs_DIR *yaffs_opendir(const YCHAR *dirname)
{
	yaffs_DIR *dir = NULL;
 	yaffs_obj_t *obj = NULL;
	yaffsfs_DirectorySearchContext *dsc = NULL;

	yaffsfs_Lock();

	obj = yaffsfs_FindObject(NULL,dirname,0,1);

	if(obj && obj->variant_type == YAFFS_OBJECT_TYPE_DIRECTORY){

		dsc = YMALLOC(sizeof(yaffsfs_DirectorySearchContext));
		dir = (yaffs_DIR *)dsc;

		if(dsc){
			memset(dsc,0,sizeof(yaffsfs_DirectorySearchContext));
                        dsc->magic = YAFFS_MAGIC;
                        dsc->dirObj = obj;
                        yaffs_strncpy(dsc->name,dirname,NAME_MAX);
                        YINIT_LIST_HEAD(&dsc->others);

                        if(!search_contexts.next)
                                YINIT_LIST_HEAD(&search_contexts);

                        ylist_add(&dsc->others,&search_contexts);       
                        yaffsfs_SetDirRewound(dsc);
		}

        }

	yaffsfs_Unlock();

	return dir;
}

struct yaffs_dirent *yaffs_readdir(yaffs_DIR *dirp)
{
	yaffsfs_DirectorySearchContext *dsc = (yaffsfs_DirectorySearchContext *)dirp;
	struct yaffs_dirent *retVal = NULL;

	yaffsfs_Lock();

	if(dsc && dsc->magic == YAFFS_MAGIC){
		yaffsfs_SetError(0);
		if(dsc->nextReturn){
			dsc->de.d_ino = yaffs_get_equivalent_obj(dsc->nextReturn)->obj_id;
			dsc->de.d_dont_use = (unsigned)dsc->nextReturn;
			dsc->de.d_off = dsc->offset++;
			yaffs_get_obj_name(dsc->nextReturn,dsc->de.d_name,NAME_MAX);
			if(yaffs_strnlen(dsc->de.d_name,NAME_MAX+1) == 0)
			{
				/* this should not happen! */
				yaffs_strcpy(dsc->de.d_name,_Y("zz"));
			}
			dsc->de.d_reclen = sizeof(struct yaffs_dirent);
			retVal = &dsc->de;
			yaffsfs_DirAdvance(dsc);
		} else
			retVal = NULL;
	} else
		yaffsfs_SetError(-EBADF);

	yaffsfs_Unlock();

	return retVal;

}


void yaffs_rewinddir(yaffs_DIR *dirp)
{
	yaffsfs_DirectorySearchContext *dsc = (yaffsfs_DirectorySearchContext *)dirp;

	yaffsfs_Lock();

	yaffsfs_SetDirRewound(dsc);

	yaffsfs_Unlock();
}


int yaffs_closedir(yaffs_DIR *dirp)
{
	yaffsfs_DirectorySearchContext *dsc = (yaffsfs_DirectorySearchContext *)dirp;

        yaffsfs_Lock();
        dsc->magic = 0;
        ylist_del(&dsc->others); /* unhook from list */
        YFREE(dsc);
        yaffsfs_Unlock();
        return 0;
}

/* End of directory stuff */


int yaffs_symlink(const YCHAR *oldpath, const YCHAR *newpath)
{
	yaffs_obj_t *parent = NULL;
	yaffs_obj_t *obj;
	YCHAR *name;
	int retVal= -1;
	int mode = 0; /* ignore for now */

	yaffsfs_Lock();
	parent = yaffsfs_FindDirectory(NULL,newpath,&name,0);
	if(parent && parent->my_dev->read_only)
		yaffsfs_SetError(-EINVAL);
	else if(parent){
		obj = yaffs_create_symlink(parent,name,mode,0,0,oldpath);
		if(obj)
			retVal = 0;
		else{
			yaffsfs_SetError(-ENOSPC); /* just assume no space for now */
			retVal = -1;
		}
	} else {
		yaffsfs_SetError(-EINVAL);
		retVal = -1;
	}

	yaffsfs_Unlock();

	return retVal;

}

int yaffs_readlink(const YCHAR *path, YCHAR *buf, int bufsiz)
{
	yaffs_obj_t *obj = NULL;
	int retVal;


	yaffsfs_Lock();

	obj = yaffsfs_FindObject(NULL,path,0,1);

	if(!obj) {
		yaffsfs_SetError(-ENOENT);
		retVal = -1;
	} else if(obj->variant_type != YAFFS_OBJECT_TYPE_SYMLINK) {
		yaffsfs_SetError(-EINVAL);
		retVal = -1;
	} else {
		YCHAR *alias = obj->variant.symlink_variant.alias;
		memset(buf,0,bufsiz);
		yaffs_strncpy(buf,alias,bufsiz - 1);
		retVal = 0;
	}
	yaffsfs_Unlock();
	return retVal;
}

int yaffs_link(const YCHAR *oldpath, const YCHAR *newpath)
{
	/* Creates a link called newpath to existing oldpath */
	yaffs_obj_t *obj = NULL;
	yaffs_obj_t *target = NULL;
	int retVal = 0;
	int new_nameLength = 0;


	yaffsfs_Lock();

	obj = yaffsfs_FindObject(NULL,oldpath,0,1);
	target = yaffsfs_FindObject(NULL,newpath,0,0);

	if(!obj) {
		yaffsfs_SetError(-ENOENT);
		retVal = -1;
	} else if(obj->my_dev->read_only){
		yaffsfs_SetError(-EINVAL);
		retVal= -1;
	} else if(target) {
		yaffsfs_SetError(-EEXIST);
		retVal = -1;
	} else {
		yaffs_obj_t *newdir = NULL;
		yaffs_obj_t *link = NULL;

		YCHAR *newname;

		newdir = yaffsfs_FindDirectory(NULL,newpath,&newname,0);

		if(!newdir){
			yaffsfs_SetError(-ENOTDIR);
			retVal = -1;
		}else if(newdir->my_dev != obj->my_dev){
			yaffsfs_SetError(-EXDEV);
			retVal = -1;
		}
		
		new_nameLength = yaffs_strnlen(newname,YAFFS_MAX_NAME_LENGTH+1);
		
		if(new_nameLength == 0){
			yaffsfs_SetError(-ENOENT);
			retVal = -1;
		} else if (new_nameLength > YAFFS_MAX_NAME_LENGTH){
			yaffsfs_SetError(-ENAMETOOLONG);
			retVal = -1;
		}
		
		if(retVal == 0) {
			link = yaffs_link_obj(newdir,newname,obj);
			if(link)
				retVal = 0;
			else{
				yaffsfs_SetError(-ENOSPC);
				retVal = -1;
			}

		}
	}
	yaffsfs_Unlock();

	return retVal;
}

int yaffs_mknod(const YCHAR *pathname, mode_t mode, dev_t dev)
{
	return -1;
}



/*
 * yaffs_n_handles()
 * Returns number of handles attached to the object
 */
int yaffs_n_handles(const YCHAR *path)
{
	yaffs_obj_t *obj;

<<<<<<< HEAD
	obj = yaffsfs_FindObject(NULL,path,0,1);
=======
	obj = yaffsfs_FindObject(NULL,path,0);
	if(obj)
		obj = yaffs_get_equivalent_obj(obj);
>>>>>>> f43976ed

	return yaffsfs_CountHandles(obj);
}

int yaffs_dump_dev(const YCHAR *path)
{
#if 0
	YCHAR *rest;

	yaffs_obj_t *obj = yaffsfs_FindRoot(path,&rest);

	if(obj){
		yaffs_dev_t *dev = obj->my_dev;

		printf("\n"
			   "n_page_writes.......... %d\n"
			   "n_page_reads........... %d\n"
			   "n_erasures....... %d\n"
			   "n_gc_copies............ %d\n"
			   "garbageCollections... %d\n"
			   "passiveGarbageColl'ns %d\n"
			   "\n",
				dev->n_page_writes,
				dev->n_page_reads,
				dev->n_erasures,
				dev->n_gc_copies,
				dev->garbageCollections,
				dev->passiveGarbageCollections
		);

	}

#endif
	return 0;
}
<|MERGE_RESOLUTION|>--- conflicted
+++ resolved
@@ -31,13 +31,8 @@
 #define YAFFSFS_RW_SIZE  (1<<YAFFSFS_RW_SHIFT)
 
 /* Some forward references */
-<<<<<<< HEAD
-static yaffs_Object *yaffsfs_FindObject(yaffs_Object *relativeDirectory, const YCHAR *path, int symDepth, int getEquiv);
-static void yaffsfs_RemoveObjectCallback(yaffs_Object *obj);
-=======
-static yaffs_obj_t *yaffsfs_FindObject(yaffs_obj_t *relativeDirectory, const YCHAR *path, int symDepth);
+static yaffs_obj_t *yaffsfs_FindObject(yaffs_obj_t *relativeDirectory, const YCHAR *path, int symDepth, int getEquiv);
 static void yaffsfs_RemoveObjectCallback(yaffs_obj_t *obj);
->>>>>>> f43976ed
 
 unsigned int yaffs_wr_attempts;
 
@@ -433,16 +428,11 @@
 static yaffs_obj_t *yaffsfs_FollowLink(yaffs_obj_t *obj,int symDepth)
 {
 
-<<<<<<< HEAD
 	if(obj)
-		obj = yaffs_GetEquivalentObject(obj);
-
-	while(obj && obj->variantType == YAFFS_OBJECT_TYPE_SYMLINK){
-		YCHAR *alias = obj->variant.symLinkVariant.alias;
-=======
+		obj = yaffs_get_equivalent_obj(obj);
+
 	while(obj && obj->variant_type == YAFFS_OBJECT_TYPE_SYMLINK){
 		YCHAR *alias = obj->variant.symlink_variant.alias;
->>>>>>> f43976ed
 
 		if(yaffsfs_IsPathDivider(*alias))
 			/* Starts with a /, need to scan from root up */
@@ -513,13 +503,7 @@
 			else{
 				dir = yaffs_find_by_name(dir,str);
 
-<<<<<<< HEAD
 				dir = yaffsfs_FollowLink(dir,symDepth);
-=======
-				while(dir && dir->variant_type == YAFFS_OBJECT_TYPE_SYMLINK)
-					dir = yaffsfs_FollowLink(dir,symDepth);
->>>>>>> f43976ed
-
 
 				if(dir && dir->variant_type != YAFFS_OBJECT_TYPE_DIRECTORY)
 					dir = NULL;
@@ -539,30 +523,21 @@
 /*
  * yaffsfs_FindObject turns a path for an existing object into the object
  */
-<<<<<<< HEAD
-static yaffs_Object *yaffsfs_FindObject(yaffs_Object *relativeDirectory, const YCHAR *path,int symDepth,int getEquiv)
-{
-	yaffs_Object *dir;
-	yaffs_Object *obj;
-=======
-static yaffs_obj_t *yaffsfs_FindObject(yaffs_obj_t *relativeDirectory, const YCHAR *path,int symDepth)
+static yaffs_obj_t *yaffsfs_FindObject(yaffs_obj_t *relativeDirectory, const YCHAR *path,int symDepth, int getEquiv)
 {
 	yaffs_obj_t *dir;
->>>>>>> f43976ed
+	yaffs_obj_t *obj;
 	YCHAR *name;
 
 	dir = yaffsfs_FindDirectory(relativeDirectory,path,&name,symDepth);
 
 	if(dir && *name)
-<<<<<<< HEAD
-		obj = yaffs_FindObjectByName(dir,name);
+		obj = yaffs_find_by_name(dir,name);
 	else
 		obj = dir;
+
 	if(getEquiv)
-		obj = yaffs_GetEquivalentObject(obj);
-=======
-		return yaffs_find_by_name(dir,name);
->>>>>>> f43976ed
+		obj = yaffs_get_equivalent_obj(obj);
 
 	return obj;
 }
@@ -637,15 +612,7 @@
 		/* try to find the exisiting object */
 		obj = yaffsfs_FindObject(NULL,path,0,1);
 
-<<<<<<< HEAD
 		obj = yaffsfs_FollowLink(obj,symDepth++);
-=======
-		if(obj && obj->variant_type == YAFFS_OBJECT_TYPE_SYMLINK)
-			obj = yaffsfs_FollowLink(obj,symDepth++);
-
-		if(obj)
-			obj = yaffs_get_equivalent_obj(obj);
->>>>>>> f43976ed
 
 		if(obj &&
 			obj->variant_type != YAFFS_OBJECT_TYPE_FILE &&
@@ -757,13 +724,8 @@
 			/* Hook inode to object */
                         obj->my_inode = (void*) &yaffsfs_inode[inodeId];
 
-<<<<<<< HEAD
                         if((oflag & O_TRUNC) && yh->writing)
-                                yaffs_ResizeFile(obj,0);
-=======
-                        if((oflag & O_TRUNC) && h->writing)
                                 yaffs_resize_file(obj,0);
->>>>>>> f43976ed
 		} else {
 			yaffsfs_PutHandle(handle);
 			if(!errorReported) {
@@ -1036,13 +998,7 @@
 
 	yaffsfs_Lock();
 
-<<<<<<< HEAD
 	obj = yaffsfs_FindObject(NULL,path,0,1);
-=======
-	obj = yaffsfs_FindObject(NULL,path,0);
-	if(obj)
-		obj = yaffs_get_equivalent_obj(obj);
->>>>>>> f43976ed
 
 	if(!obj)
 		yaffsfs_SetError(-ENOENT);
@@ -1230,12 +1186,7 @@
 {
 	int retVal = -1;
 
-<<<<<<< HEAD
-	obj = yaffs_GetEquivalentObject(obj);
-=======
-	if(obj)
-		obj = yaffs_get_equivalent_obj(obj);
->>>>>>> f43976ed
+	obj = yaffs_get_equivalent_obj(obj);
 
 	if(obj && buf){
 	    	buf->st_dev = (int)obj->my_dev->os_context;
@@ -2370,13 +2321,7 @@
 {
 	yaffs_obj_t *obj;
 
-<<<<<<< HEAD
 	obj = yaffsfs_FindObject(NULL,path,0,1);
-=======
-	obj = yaffsfs_FindObject(NULL,path,0);
-	if(obj)
-		obj = yaffs_get_equivalent_obj(obj);
->>>>>>> f43976ed
 
 	return yaffsfs_CountHandles(obj);
 }
