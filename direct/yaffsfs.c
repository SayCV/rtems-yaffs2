--- conflicted
+++ resolved
@@ -2330,16 +2330,12 @@
 	return yaffsfs_CountHandles(obj);
 }
 
-<<<<<<< HEAD
+int yaffs_get_error(void)
+{
+	return yaffsfs_GetLastError();
+}
+
 int yaffs_dump_dev(const YCHAR *path)
-=======
-int yaffs_get_error(void)
-{
-	return yaffsfs_GetLastError();
-}
-
-int yaffs_DumpDevStruct(const YCHAR *path)
->>>>>>> e3344eda
 {
 #if 0
 	YCHAR *rest;
