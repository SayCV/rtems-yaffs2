/*
 * YAFFS: Yet another Flash File System . A NAND-flash specific file system. 
 *
 * Copyright (C) 2002-2010 Aleph One Ltd.
 *   for Toby Churchill Ltd and Brightstar Engineering
 *
 * Created by Timothy Manning <timothy@yaffs.net>
 *
 * This program is free software; you can redistribute it and/or modify
 * it under the terms of the GNU Lesser General Public License version 2.1 as
 * published by the Free Software Foundation.
 *
 * Note: Only YAFFS headers are LGPL, YAFFS C code is covered by GPL.
 */

#ifndef _lib_h__
#define _lib_h__

#include <stdio.h>
#include <string.h>
#include "yaffsfs.h"

<<<<<<< HEAD
=======




>>>>>>> a45194dd
#define YAFFS_MOUNT_POINT "/yaffs2/"
#define FILE_NAME "foo"
#define FILE_SIZE 10

#define FILE_MODE (S_IREAD | S_IWRITE)
#define FILE_SIZE_TRUNCATED 100
#define FILE_TEXT "file foo "	/* keep space at end of string */
#define FILE_TEXT_NBYTES 10

#define DIR_PATH "/yaffs2/new_directory"

#define SYMLINK_PATH "/yaffs2/sym_foo"

#define HARD_LINK_PATH "/yaffs2/hard_link"

#define NODE_PATH "/yaffs2/node"

#define RENAME_PATH "/yaffs2/foo2"

#define RENAME_DIR_PATH "/yaffs2/dir2"

#define ELOOP_PATH "/yaffs2/ELOOP"
#define ELOOP2_PATH "/yaffs2/ELOOP2"

/* warning do not define anything as FILE because there seems to be a conflict with stdio.h */ 
#define FILE_PATH "/yaffs2/foo"

void join_paths(char *path1,char *path2,char *new_path );
void print_message(char *message,char print_level);
void set_print_level(int new_level);
void set_exit_on_error(int num);
int get_exit_on_error(void);
int set_up_ELOOP(void);
int EROFS_setup(void);
int EROFS_clean(void);
#endif<|MERGE_RESOLUTION|>--- conflicted
+++ resolved
@@ -20,13 +20,7 @@
 #include <string.h>
 #include "yaffsfs.h"
 
-<<<<<<< HEAD
-=======
 
-
-
-
->>>>>>> a45194dd
 #define YAFFS_MOUNT_POINT "/yaffs2/"
 #define FILE_NAME "foo"
 #define FILE_SIZE 10
